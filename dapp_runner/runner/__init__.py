import asyncio
from colors import yellow
from datetime import datetime, timedelta, timezone
import json
from pathlib import Path
import sys
from typing import Callable, Dict, List, TextIO

from yapapi.log import enable_default_logger

<<<<<<< HEAD
from dapp_runner.descriptor import Config, Dapp
from dapp_runner._util import (
    _print_env_info,
    TEXT_COLOR_CYAN,
    TEXT_COLOR_YELLOW,
    TEXT_COLOR_DEFAULT,
    TEXT_COLOR_MAGENTA,
)
=======
from dapp_runner.descriptor import Config, DappDescriptor
from dapp_runner._util import _print_env_info
>>>>>>> 5f4509a9

from .runner import Runner

STARTING_TIMEOUT = timedelta(minutes=4)
STATE_INTERVAL = timedelta(seconds=1)
STATE_PRINT_INTERVAL = timedelta(seconds=1)
DATA_QUEUE_INTERVAL = timedelta(seconds=1)
DATA_INTERVAL = timedelta(seconds=1)
DATA_PRINT_INTERVAL = timedelta(seconds=1)


async def _update_stream(
    interval: timedelta,
    stream: TextIO,
    fn: Callable,
    only_changes=True,
    void_value=None,
):
    previous_output = void_value

    def write_stream():
        nonlocal previous_output

        output = fn()
        if output != void_value:
            if not only_changes or output != previous_output:
                stream.write(str(output) + "\n")
            previous_output = output

    try:
        while True:
            write_stream()
            await asyncio.sleep(interval.total_seconds())
    except asyncio.CancelledError:
        write_stream()


async def _run_app(
    config_dict: dict,
    dapp_dict: dict,
    log: Path,
    data_f: TextIO,
    state_f: TextIO,
    silent=False,
):
    """Run the dapp using the Runner."""
    config = Config.load(config_dict)
    dapp = DappDescriptor.load(dapp_dict)

    enable_default_logger(
        log_file=str(log),
        debug_activity_api=True,
        debug_market_api=True,
        debug_payment_api=True,
        debug_net_api=True,
    )

    r = Runner(config=config, dapp=dapp)
    _print_env_info(r.golem)

    await r.start()
    data_queues: Dict[str, asyncio.Queue] = {
        "print": asyncio.Queue(),
        "stream": asyncio.Queue(),
    }

    async def feed_data_queues():
        while True:
            data = r.dapp_data()
            if data:
                for q in data_queues.values():
                    q.put_nowait(data)
            await asyncio.sleep(DATA_QUEUE_INTERVAL.total_seconds())

    def get_data(queue_name: str):
        try:
            return data_queues[queue_name].get_nowait()
        except asyncio.QueueEmpty:
            pass

    stream_tasks: List[asyncio.Task] = [
        asyncio.create_task(t)
        for t in [
            feed_data_queues(),
            _update_stream(STATE_INTERVAL, state_f, lambda: json.dumps(r.dapp_state)),
            _update_stream(
                DATA_INTERVAL,
                data_f,
                lambda: json.dumps(get_data("stream")),
                void_value=json.dumps(None),
            ),
        ]
    ]

    if not silent:
        stream_tasks.extend(
            [
                asyncio.create_task(t)
                for t in [
                    _update_stream(
                        STATE_PRINT_INTERVAL,
                        sys.stdout,
                        lambda: f"{TEXT_COLOR_CYAN}{json.dumps(r.dapp_state)}{TEXT_COLOR_DEFAULT}",
                    ),
                    _update_stream(
                        DATA_PRINT_INTERVAL,
                        sys.stdout,
                        lambda: f"{TEXT_COLOR_MAGENTA}{json.dumps(get_data('print'))}{TEXT_COLOR_DEFAULT}",
                        void_value=f"{TEXT_COLOR_MAGENTA}{json.dumps(None)}{TEXT_COLOR_DEFAULT}",
                    ),
                ]
            ]
        )

    assert r.commissioning_time  # sanity check for mypy
    try:
        while (
            not r.dapp_started
            and datetime.now(timezone.utc) < r.commissioning_time + STARTING_TIMEOUT
        ):
            await asyncio.sleep(1)

        if not r.dapp_started:
            raise Exception(
                f"Failed to start instances before {STARTING_TIMEOUT} elapsed."
            )

        print(yellow("Dapp started."))

        while r.dapp_started:
            await asyncio.sleep(1)

    except asyncio.CancelledError:
        pass
    finally:
        print(yellow("Stopping the dapp..."))
        await r.stop()

        for t in stream_tasks:
            t.cancel()
        await asyncio.gather(*stream_tasks)


def start_runner(
    config_dict: dict,
    dapp_dict: dict,
    data: Path,
    log: Path,
    state: Path,
    silent=False,
):
    """Launch the runner in an asyncio loop and wait for its shutdown."""

    with open(str(state), "w", 1) as state_f, open(str(data), "w", 1) as data_f:

        loop = asyncio.get_event_loop()
        task = loop.create_task(
            _run_app(config_dict, dapp_dict, log, data_f, state_f, silent)
        )

<<<<<<< HEAD
        try:
            loop.run_until_complete(task)
        except KeyboardInterrupt:
            print(f"{TEXT_COLOR_YELLOW}Shutting down ...{TEXT_COLOR_DEFAULT}")
            task.cancel()
            try:
                loop.run_until_complete(task)
                print(f"{TEXT_COLOR_YELLOW}Shutdown completed{TEXT_COLOR_DEFAULT}")
            except (asyncio.CancelledError, KeyboardInterrupt):
                pass
=======
    try:
        loop.run_until_complete(task)
    except KeyboardInterrupt:
        print(yellow("Shutting down ..."))
        task.cancel()
        try:
            loop.run_until_complete(task)
            print(yellow("Shutdown completed"))
        except (asyncio.CancelledError, KeyboardInterrupt):
            pass
>>>>>>> 5f4509a9
<|MERGE_RESOLUTION|>--- conflicted
+++ resolved
@@ -1,5 +1,5 @@
 import asyncio
-from colors import yellow
+from colors import yellow, cyan, magenta
 from datetime import datetime, timedelta, timezone
 import json
 from pathlib import Path
@@ -8,19 +8,8 @@
 
 from yapapi.log import enable_default_logger
 
-<<<<<<< HEAD
-from dapp_runner.descriptor import Config, Dapp
-from dapp_runner._util import (
-    _print_env_info,
-    TEXT_COLOR_CYAN,
-    TEXT_COLOR_YELLOW,
-    TEXT_COLOR_DEFAULT,
-    TEXT_COLOR_MAGENTA,
-)
-=======
 from dapp_runner.descriptor import Config, DappDescriptor
 from dapp_runner._util import _print_env_info
->>>>>>> 5f4509a9
 
 from .runner import Runner
 
@@ -123,13 +112,13 @@
                     _update_stream(
                         STATE_PRINT_INTERVAL,
                         sys.stdout,
-                        lambda: f"{TEXT_COLOR_CYAN}{json.dumps(r.dapp_state)}{TEXT_COLOR_DEFAULT}",
+                        lambda: cyan({json.dumps(r.dapp_state)}),
                     ),
                     _update_stream(
                         DATA_PRINT_INTERVAL,
                         sys.stdout,
-                        lambda: f"{TEXT_COLOR_MAGENTA}{json.dumps(get_data('print'))}{TEXT_COLOR_DEFAULT}",
-                        void_value=f"{TEXT_COLOR_MAGENTA}{json.dumps(None)}{TEXT_COLOR_DEFAULT}",
+                        lambda: magenta(json.dumps(get_data("print"))),
+                        void_value=magenta(json.dumps(None)),
                     ),
                 ]
             ]
@@ -181,26 +170,13 @@
             _run_app(config_dict, dapp_dict, log, data_f, state_f, silent)
         )
 
-<<<<<<< HEAD
         try:
             loop.run_until_complete(task)
         except KeyboardInterrupt:
-            print(f"{TEXT_COLOR_YELLOW}Shutting down ...{TEXT_COLOR_DEFAULT}")
+            print(yellow("Shutting down ..."))
             task.cancel()
             try:
                 loop.run_until_complete(task)
-                print(f"{TEXT_COLOR_YELLOW}Shutdown completed{TEXT_COLOR_DEFAULT}")
+                print(yellow("Shutdown completed"))
             except (asyncio.CancelledError, KeyboardInterrupt):
-                pass
-=======
-    try:
-        loop.run_until_complete(task)
-    except KeyboardInterrupt:
-        print(yellow("Shutting down ..."))
-        task.cancel()
-        try:
-            loop.run_until_complete(task)
-            print(yellow("Shutdown completed"))
-        except (asyncio.CancelledError, KeyboardInterrupt):
-            pass
->>>>>>> 5f4509a9
+                pass