--- conflicted
+++ resolved
@@ -23,11 +23,8 @@
 click = "^8.1"
 dpath = "^2.0"
 pyyaml = "^6.0"
-<<<<<<< HEAD
+shortuuid = "^1.0"
 yapapi = "^0.9.0"
-=======
-shortuuid = "^1.0"
->>>>>>> 99b5e208
 
 [tool.poetry.dev-dependencies]
 black = "^22.1"
@@ -36,22 +33,15 @@
 mypy = "^0.942"
 poethepoet = "^0.13"
 pytest = "^7.1"
-<<<<<<< HEAD
 pytest-asyncio = "^0.18.3"
-=======
 pytest-cov = "^3.0.0"
->>>>>>> 99b5e208
 
 [tool.poe.tasks]
 code_check = "flake8"
 code_format = "black --check --diff ."
 code_typing = "mypy --install-types --non-interactive --ignore-missing-imports ."
 all_checks = ["code_check", "code_format", "code_typing"]
-<<<<<<< HEAD
 unit_test = "pytest --cov --cov-report html --cov-report term -sv tests/unit"
-=======
-unit_test = "pytest --cov -svx tests/unit"
->>>>>>> 99b5e208
 test = ["unit_test", "all_checks"]
 
 [build-system]
