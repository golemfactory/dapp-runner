--- conflicted
+++ resolved
@@ -55,11 +55,6 @@
         run: echo ${{ secrets.GITHUB_TOKEN }} | docker login docker.pkg.github.com -u ${{github.actor}} --password-stdin
 
       - name: Initialize the test suite
-<<<<<<< HEAD
-        env:
-          GITHUB_API_TOKEN: ${{ secrets.GITHUB_TOKEN }}
-=======
->>>>>>> e0181d2e
         run: poetry run poe tests_integration_init
 
       - name: Run test suite
